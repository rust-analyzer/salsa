--- conflicted
+++ resolved
@@ -11,12 +11,7 @@
 name = "salsa"
 
 [dependencies]
-<<<<<<< HEAD
-crossbeam-utils = { version = "0.8", default-features = false }
 indexmap = "2.1.0"
-=======
-indexmap = "1.0.1"
->>>>>>> a1be30bc
 lock_api = "0.4"
 log = "0.4.5"
 parking_lot = "0.12.1"
