--- conflicted
+++ resolved
@@ -276,11 +276,7 @@
                 specific durability instead of the default of
                 `Durability::LOW`. You can use `Durability::MAX`
                 to promise that its value will never change again.
-<<<<<<< HEAD
-
-=======
- 
->>>>>>> a1be30bc
+
                 See `{fn_name}` for details.
 
                 *Note:* Setting values will trigger cancellation
